//! Governance Voting module.
pub mod consts;
pub mod events;
pub mod voting;

use casper_dao_utils::conversions::{u256_to_512, u512_to_u256};
use casper_dao_utils::{
    casper_contract::unwrap_or_revert::UnwrapOrRevert,
    casper_dao_macros::Instance,
    casper_env::{call_contract, emit, get_block_time, revert, self_address},
    Address, Error, Mapping, Variable,
};

use casper_types::{runtime_args, RuntimeArgs, U256, U512};

use crate::VariableRepositoryContractCaller;

use self::voting::VotingSummary;
use self::{
    events::{BallotCast, VotingContractCreated, VotingCreated},
    voting::{Voting, VotingConfiguration, VotingResult, VotingType},
};

use casper_dao_utils::VecMapping;

use super::ballot::Choice;
use super::VotingEnded;
use super::{ballot::VotingId, Ballot};

pub trait GovernanceVotingTrait {
    fn init(&mut self, variable_repo: Address, reputation_token: Address);
}

/// Governance voting is a struct that contracts can use to implement voting. It consists of two phases:
/// 1. Informal voting
/// 2. Formal voting
///
/// Whether formal voting starts depends on informal voting results.
///
/// When formal voting passes, an action can be performed - a contract can be called with voted arguments.
///
/// Governance voting uses [Reputation Token](crate::ReputationContract) to handle reputation staking and
/// [Variable Repo](crate::VariableRepositoryContract) for reading voting configuration.
///
/// For example implementation see [AdminContract](crate::admin::AdminContract)
#[derive(Instance)]
pub struct GovernanceVoting {
    variable_repo: Variable<Option<Address>>,
    reputation_token: Variable<Option<Address>>,
    votings: Mapping<VotingId, Option<Voting>>,
    ballots: Mapping<(VotingId, Address), Ballot>,
    voters: VecMapping<VotingId, Option<Address>>,
    votings_count: Variable<U256>,
    dust_amount: Variable<U256>,
}

impl GovernanceVoting {
    /// Initializes the module with [Addresses](Address) of [Reputation Token](crate::ReputationContract) and [Variable Repo](crate::VariableRepositoryContract)
    ///
    /// # Events
    /// Emits [`VotingContractCreated`](VotingContractCreated)
    pub fn init(&mut self, variable_repo: Address, reputation_token: Address) {
        self.variable_repo.set(Some(variable_repo));
        self.reputation_token.set(Some(reputation_token));

        emit(VotingContractCreated {
            variable_repo,
            reputation_token,
            voter_contract: self_address(),
        });
    }

    /// Creates new informal [Voting](Voting).
    ///
    /// `contract_to_call`, `entry_point` and `runtime_args` parameters define an action that will be performed  when formal voting passes.
    ///
    /// It collects configuration from [Variable Repo](crate::VariableRepositoryContract) and persists it, so they won't change during the voting process.
    ///
    /// It automatically casts first vote in favor in name of the creator.
    ///
    /// # Events
    /// Emits [`VotingCreated`](VotingCreated), [`BallotCast`](BallotCast)
    ///
    /// # Errors
    /// Throws [`Error::NotEnoughReputation`](casper_dao_utils::Error::NotEnoughReputation) when the creator does not have enough reputation to create a voting
    pub fn create_voting(
        &mut self,
        creator: Address,
        stake: U256,
        contract_to_call: Address,
        entry_point: String,
        runtime_args: RuntimeArgs,
    ) {
<<<<<<< HEAD
        let repo_caller = VariableRepositoryContractCaller::at(self.get_variable_repo_address());
        let informal_voting_time = repo_caller.get_variable(dao_consts::INFORMAL_VOTING_TIME);
        let formal_voting_time = repo_caller.get_variable(dao_consts::FORMAL_VOTING_TIME);
        let minimum_governance_reputation =
            repo_caller.get_variable(dao_consts::MINIMUM_GOVERNANCE_REPUTATION);
        let voting_id = self.next_voting_id();

        let informal_voting_quorum = math::promils_of(
            total_onboarded(),
            repo_caller.get_variable(dao_consts::INFORMAL_VOTING_QUORUM),
        )
        .unwrap_or_revert();
        let formal_voting_quorum = math::promils_of(
            total_onboarded(),
            repo_caller.get_variable(dao_consts::FORMAL_VOTING_QUORUM),
        )
        .unwrap_or_revert();
=======
        let variable_repo = VariableRepositoryContractCaller::at(self.get_variable_repo_address());
        let minimum_governance_reputation = variable_repo.minimum_governance_reputation();

        if stake < minimum_governance_reputation {
            revert(Error::NotEnoughReputation)
        }
        let reputation_token = ReputationContractCaller::at(self.get_reputation_token_address());
        let informal_voting_time = variable_repo.informal_voting_time();
        let formal_voting_time = variable_repo.formal_voting_time();
        let total_onboarded = reputation_token.total_onboarded();
        let informal_voting_quorum = variable_repo.informal_voting_quorum(total_onboarded);
        let formal_voting_quorum = variable_repo.formal_voting_quorum(total_onboarded);
>>>>>>> 5f1e8945

        let voting_configuration = VotingConfiguration {
            formal_voting_quorum,
            formal_voting_time,
            informal_voting_quorum,
            informal_voting_time,
            minimum_governance_reputation,
            contract_to_call: Some(contract_to_call),
            entry_point,
            runtime_args,
        };

        let voting_id = self.next_voting_id();
        let voting = Voting::new(voting_id, get_block_time(), voting_configuration);

        self.set_voting(voting);

        emit(VotingCreated {
            creator,
            voting_id,
            stake,
        });

        // Cast first vote in favor
        self.vote(creator, voting_id, Choice::InFavor, stake);
    }

    /// Finishes voting.
    ///
    /// Depending on type of voting, different actions are performed.
    ///
    /// For informal voting a new formal voting can be created. Reputation staked for this voting is returned to the voters, except for creator. When voting
    /// passes, it is used as a stake for a new voting, otherwise it is burned.
    ///
    /// For formal voting an action will be performed if the result is in favor. Reputation is redistributed to the winning voters. When no quorum is reached,
    /// the reputation is returned, except for the creator - its reputation is then burned.
    ///
    /// # Events
    /// Emits [`VotingEnded`](VotingEnded), [`VotingCreated`](VotingCreated), [`BallotCast`](BallotCast)
    ///
    /// # Errors
    /// Throws [`FinishingCompletedVotingNotAllowed`](casper_dao_utils::Error::FinishingCompletedVotingNotAllowed) if trying to complete already finished voting
    ///
    /// Throws [`FormalVotingTimeNotReached`](casper_dao_utils::Error::FormalVotingTimeNotReached) if formal voting time did not pass
    ///
    /// Throws [`InformalVotingTimeNotReached`](casper_dao_utils::Error::InformalVotingTimeNotReached) if informal voting time did not pass
    ///
    /// Throws [`ArithmeticOverflow`](casper_dao_utils::Error::ArithmeticOverflow) in an unlikely event of a overflow when calculating reputation to redistribute
    pub fn finish_voting(&mut self, voting_id: VotingId) -> VotingSummary {
        let voting = self
            .get_voting(voting_id)
            .unwrap_or_revert_with(Error::VotingDoesNotExist);

        if voting.completed() {
            revert(Error::FinishingCompletedVotingNotAllowed)
        }

        match voting.get_voting_type() {
            VotingType::Informal => self.finish_informal_voting(voting),
            VotingType::Formal => self.finish_formal_voting(voting),
        }
    }

    fn finish_informal_voting(&mut self, mut voting: Voting) -> VotingSummary {
        if !voting.is_in_time(get_block_time()) {
            revert(Error::InformalVotingTimeNotReached)
        }
        let voters_len = self.voters.len(voting.voting_id());
        let voting_result = voting.get_result(voters_len);
        let result = match voting_result {
            VotingResult::InFavor => {
                self.return_reputation(voting.voting_id());

                let formal_voting_id = self.next_voting_id();
                let creator_address = self.voters.get(voting.voting_id(), 0).unwrap_or_revert();
                let creator_stake = self
                    .ballots
                    .get(&(voting.voting_id(), creator_address))
                    .stake;

                // Formal voting is created and first vote cast
                self.set_voting(voting.create_formal_voting(formal_voting_id, get_block_time()));

                emit(VotingCreated {
                    creator: creator_address,
                    voting_id: formal_voting_id,
                    stake: creator_stake,
                });

                self.vote(
                    creator_address,
                    formal_voting_id,
                    Choice::InFavor,
                    creator_stake,
                );

                // Informal voting is completed and referenced with formal voting
                voting.complete(Some(formal_voting_id));

                consts::INFORMAL_VOTING_PASSED
            }
            VotingResult::Against => {
                self.burn_creators_and_return_others_reputation(voting.voting_id());
                voting.complete(None);

                consts::INFORMAL_VOTING_REJECTED
            }
            VotingResult::QuorumNotReached => {
                self.burn_creators_and_return_others_reputation(voting.voting_id());
                voting.complete(None);

                consts::INFORMAL_VOTING_QUORUM_NOT_REACHED
            }
        };

        let informal_voting_id = voting.voting_id();
        let formal_voting_id = voting.formal_voting_id();
        emit(VotingEnded {
            voting_id: informal_voting_id,
            result: result.into(),
            votes_count: voters_len.into(),
            stake_in_favor: voting.stake_in_favor(),
            stake_against: voting.stake_against(),
            informal_voting_id,
            formal_voting_id: voting.formal_voting_id(),
        });

        self.set_voting(voting);

        VotingSummary::new(
            voting_result,
            VotingType::Informal,
            informal_voting_id,
            formal_voting_id,
        )
    }

    fn finish_formal_voting(&mut self, mut voting: Voting) -> VotingSummary {
        if !voting.is_in_time(get_block_time()) {
            revert(Error::FormalVotingTimeNotReached)
        }

        let voters_len = self.voters.len(voting.voting_id());
        let voting_result = voting.get_result(voters_len);

        let result = match voting_result {
            VotingResult::InFavor => {
                self.redistribute_reputation(&voting);
                self.perform_action(&voting);
                consts::FORMAL_VOTING_PASSED
            }
            VotingResult::Against => {
                self.redistribute_reputation(&voting);
                consts::FORMAL_VOTING_REJECTED
            }
            VotingResult::QuorumNotReached => {
                self.burn_creators_and_return_others_reputation(voting.voting_id());
                consts::FORMAL_VOTING_QUORUM_NOT_REACHED
            }
        };

        let formal_voting_id = voting.voting_id();
        let informal_voting_id = voting.informal_voting_id();
        emit(VotingEnded {
            voting_id: formal_voting_id,
            result: result.into(),
            votes_count: voters_len.into(),
            stake_in_favor: voting.stake_in_favor(),
            stake_against: voting.stake_against(),
            informal_voting_id,
            formal_voting_id: Some(formal_voting_id),
        });

        voting.complete(None);
        self.set_voting(voting);

        VotingSummary::new(
            voting_result,
            VotingType::Formal,
            informal_voting_id,
            Some(formal_voting_id),
        )
    }

    /// Casts a vote
    ///
    /// # Events
    /// Emits [`BallotCast`](BallotCast)
    ///
    /// # Errors
    /// Throws [`VoteOnCompletedVotingNotAllowed`](casper_dao_utils::Error::VoteOnCompletedVotingNotAllowed) if voting is completed
    ///
    /// Throws [`CannotVoteTwice`](casper_dao_utils::Error::CannotVoteTwice) if voter already voted
    pub fn vote(&mut self, voter: Address, voting_id: U256, choice: Choice, stake: U256) {
        let mut voting = self.get_voting(voting_id).unwrap_or_revert();

        // We cannot vote on a completed voting
        if voting.completed() {
            revert(Error::VoteOnCompletedVotingNotAllowed)
        }

        let mut vote = self.ballots.get(&(voting_id, voter));
        match vote.voter {
            Some(_) => {
                // Cannot vote twice on the same voting
                revert(Error::CannotVoteTwice)
            }
            None => {
                // Stake the reputation
                self.transfer_reputation(voter, self_address(), stake);

                // Create a new vote
                vote = Ballot {
                    voter: Some(voter),
                    choice,
                    voting_id,
                    stake,
                };
                // Add a voter to the list
                self.voters.add(voting_id, Some(voter));
            }
        }

        // Update the votes list
        self.ballots.set(&(voting_id, voter), vote);

        // update voting
        voting.stake(stake, choice);
        self.set_voting(voting);

        emit(BallotCast {
            voter,
            voting_id,
            choice,
            stake,
        });
    }

    /// Returns the dust amount.
    ///
    /// Those are leftovers from redistribution of reputation tokens. For example, when 10 tokens needs to be redistributed between 3 voters,
    /// each will recieve 3 reputation, with 1 reputation left in the contract's balance.
    pub fn get_dust_amount(&self) -> U256 {
        self.dust_amount.get()
    }

    /// Returns the address of [Variable Repo](crate::VariableRepositoryContract) connected to the contract
    pub fn get_variable_repo_address(&self) -> Address {
        self.variable_repo.get().unwrap_or_revert()
    }

    /// Returns the address of [Reputation Token](crate::ReputationContract) connected to the contract
    pub fn get_reputation_token_address(&self) -> Address {
        self.reputation_token.get().unwrap_or_revert()
    }

    /// Returns the [Ballot](Ballot) of voter with `address` and cast on `voting_id`
    pub fn get_ballot(&self, voting_id: U256, address: Address) -> Option<Ballot> {
        self.ballots.get_or_none(&(voting_id, address))
    }

    /// Returns the nth [Ballot](Ballot) of cast on `voting_id`
    pub fn get_ballot_at(&mut self, voting_id: U256, i: u32) -> Ballot {
        let address = self
            .get_voter(voting_id, i)
            .unwrap_or_revert_with(Error::VoterDoesNotExist);
        self.get_ballot(voting_id, address)
            .unwrap_or_revert_with(Error::BallotDoesNotExist)
    }

    /// Returns the address of nth voter who voted on Voting with `voting_id`
    pub fn get_voter(&self, voting_id: VotingId, at: u32) -> Option<Address> {
        self.voters
            .get_or_none(voting_id, at)
            .map(|x| x.unwrap_or_revert())
    }

    /// Returns the [Voting](Voting) for given id
    pub fn get_voting(&self, voting_id: VotingId) -> Option<Voting> {
        self.votings
            .get_or_none(&voting_id)
            .map(|x| x.unwrap_or_revert())
    }

    fn set_voting(&self, voting: Voting) {
        self.votings.set(&voting.voting_id(), Some(voting))
    }

    fn next_voting_id(&mut self) -> U256 {
        let voting_id = self.votings_count.get();
        self.votings_count.set(voting_id + 1);
        voting_id
    }

    fn perform_action(&self, voting: &Voting) {
        call_contract(
            voting
                .contract_to_call()
                .unwrap_or_revert_with(Error::ContractToCallNotSet),
            voting.entry_point(),
            voting.runtime_args().clone(),
        )
    }

    fn transfer_reputation(&mut self, owner: Address, recipient: Address, amount: U256) {
        if amount == U256::zero() {
            return;
        }

        let args: RuntimeArgs = runtime_args! {
            "owner" => owner,
            "recipient" => recipient,
            "amount" => amount,
        };

        call_contract(self.get_reputation_token_address(), "transfer_from", args)
    }

    fn burn_reputation(&mut self, owner: Address, amount: U256) {
        let args: RuntimeArgs = runtime_args! {
            "owner" => owner,
            "amount" => amount,
        };

        call_contract(self.get_reputation_token_address(), "burn", args)
    }

    fn burn_creators_and_return_others_reputation(&mut self, voting_id: VotingId) {
        for i in 0..self.voters.len(voting_id) {
            let ballot = self.get_ballot_at(voting_id, i);
            if i == 0 {
                // the creator
                self.burn_reputation(self_address(), ballot.stake);
            } else {
                // the voters - transfer from contract to them
                self.transfer_reputation(
                    self_address(),
                    ballot.voter.unwrap_or_revert(),
                    ballot.stake,
                );
            }
        }
    }

    fn return_reputation(&mut self, voting_id: VotingId) {
        for i in 0..self.voters.len(voting_id) {
            let ballot = self.get_ballot_at(voting_id, i);
            self.transfer_reputation(
                self_address(),
                ballot.voter.unwrap_or_revert(),
                ballot.stake,
            );
        }
    }

    fn redistribute_reputation(&mut self, voting: &Voting) {
        // TODO: update conversion after support for U256<>U512 conversion will be added to Casper
        let total_stake = u256_to_512(voting.total_stake()).unwrap_or_revert();
        let mut transferred = U512::zero();
        let result = voting.is_in_favor();
        let u256_max = u256_to_512(U256::MAX).unwrap_or_revert();

        for i in 0..self.voters.len(voting.voting_id()) {
            let ballot = self.get_ballot_at(voting.voting_id(), i);
            if ballot.choice.is_in_favor() == result {
                let to_transfer = total_stake * u256_to_512(ballot.stake).unwrap_or_revert()
                    / u256_to_512(voting.get_winning_stake()).unwrap_or_revert();

                if to_transfer > u256_max {
                    revert(Error::ArithmeticOverflow)
                }

                transferred += to_transfer;

                let to_transfer =
                    u512_to_u256(to_transfer).unwrap_or_revert_with(Error::ArithmeticOverflow);

                self.transfer_reputation(
                    self_address(),
                    ballot.voter.unwrap_or_revert(),
                    to_transfer,
                );
            }
        }

        // mark leftovers
        let dust = total_stake - transferred;

        if dust > U512::zero() {
            if dust > u256_max {
                revert(Error::ArithmeticOverflow)
            }

            self.dust_amount.set(
                self.get_dust_amount()
                    + u512_to_u256(dust).unwrap_or_revert_with(Error::ArithmeticOverflow),
            );
        }
    }
}

// TODO: Change this to the call to VaKycContract, when ready.
fn total_onboarded() -> U256 {
    U256::from(4)
}<|MERGE_RESOLUTION|>--- conflicted
+++ resolved
@@ -13,7 +13,9 @@
 
 use casper_types::{runtime_args, RuntimeArgs, U256, U512};
 
-use crate::VariableRepositoryContractCaller;
+use crate::{
+    DaoOwnedNftContractCaller, DaoOwnedNftContractInterface, VariableRepositoryContractCaller,
+};
 
 use self::voting::VotingSummary;
 use self::{
@@ -26,10 +28,6 @@
 use super::ballot::Choice;
 use super::VotingEnded;
 use super::{ballot::VotingId, Ballot};
-
-pub trait GovernanceVotingTrait {
-    fn init(&mut self, variable_repo: Address, reputation_token: Address);
-}
 
 /// Governance voting is a struct that contracts can use to implement voting. It consists of two phases:
 /// 1. Informal voting
@@ -47,6 +45,7 @@
 pub struct GovernanceVoting {
     variable_repo: Variable<Option<Address>>,
     reputation_token: Variable<Option<Address>>,
+    va_token: Variable<Option<Address>>,
     votings: Mapping<VotingId, Option<Voting>>,
     ballots: Mapping<(VotingId, Address), Ballot>,
     voters: VecMapping<VotingId, Option<Address>>,
@@ -59,13 +58,15 @@
     ///
     /// # Events
     /// Emits [`VotingContractCreated`](VotingContractCreated)
-    pub fn init(&mut self, variable_repo: Address, reputation_token: Address) {
+    pub fn init(&mut self, variable_repo: Address, reputation_token: Address, va_token: Address) {
         self.variable_repo.set(Some(variable_repo));
         self.reputation_token.set(Some(reputation_token));
+        self.va_token.set(Some(va_token));
 
         emit(VotingContractCreated {
             variable_repo,
             reputation_token,
+            va_token,
             voter_contract: self_address(),
         });
     }
@@ -91,38 +92,20 @@
         entry_point: String,
         runtime_args: RuntimeArgs,
     ) {
-<<<<<<< HEAD
-        let repo_caller = VariableRepositoryContractCaller::at(self.get_variable_repo_address());
-        let informal_voting_time = repo_caller.get_variable(dao_consts::INFORMAL_VOTING_TIME);
-        let formal_voting_time = repo_caller.get_variable(dao_consts::FORMAL_VOTING_TIME);
-        let minimum_governance_reputation =
-            repo_caller.get_variable(dao_consts::MINIMUM_GOVERNANCE_REPUTATION);
-        let voting_id = self.next_voting_id();
-
-        let informal_voting_quorum = math::promils_of(
-            total_onboarded(),
-            repo_caller.get_variable(dao_consts::INFORMAL_VOTING_QUORUM),
-        )
-        .unwrap_or_revert();
-        let formal_voting_quorum = math::promils_of(
-            total_onboarded(),
-            repo_caller.get_variable(dao_consts::FORMAL_VOTING_QUORUM),
-        )
-        .unwrap_or_revert();
-=======
         let variable_repo = VariableRepositoryContractCaller::at(self.get_variable_repo_address());
         let minimum_governance_reputation = variable_repo.minimum_governance_reputation();
 
         if stake < minimum_governance_reputation {
             revert(Error::NotEnoughReputation)
         }
-        let reputation_token = ReputationContractCaller::at(self.get_reputation_token_address());
+
+        let va_token = DaoOwnedNftContractCaller::at(self.get_va_token_address());
+        let total_onboarded = va_token.total_supply();
+
         let informal_voting_time = variable_repo.informal_voting_time();
         let formal_voting_time = variable_repo.formal_voting_time();
-        let total_onboarded = reputation_token.total_onboarded();
         let informal_voting_quorum = variable_repo.informal_voting_quorum(total_onboarded);
         let formal_voting_quorum = variable_repo.formal_voting_quorum(total_onboarded);
->>>>>>> 5f1e8945
 
         let voting_configuration = VotingConfiguration {
             formal_voting_quorum,
@@ -377,6 +360,11 @@
     /// Returns the address of [Reputation Token](crate::ReputationContract) connected to the contract
     pub fn get_reputation_token_address(&self) -> Address {
         self.reputation_token.get().unwrap_or_revert()
+    }
+
+    /// Returns the address of [VA Token](crate::DaoOwnedNftContract) connected to the contract
+    pub fn get_va_token_address(&self) -> Address {
+        self.va_token.get().unwrap_or_revert()
     }
 
     /// Returns the [Ballot](Ballot) of voter with `address` and cast on `voting_id`
@@ -522,9 +510,4 @@
             );
         }
     }
-}
-
-// TODO: Change this to the call to VaKycContract, when ready.
-fn total_onboarded() -> U256 {
-    U256::from(4)
 }