--- conflicted
+++ resolved
@@ -162,12 +162,6 @@
         BurnableERC721::burn(&mut self.token, token_id);
         self.tokens.set(&owner, None);
     }
-<<<<<<< HEAD
-=======
-
-    fn token_id(&self, address: Address) -> Option<TokenId> {
-        self.tokens.get(&address).unwrap_or(None)
-    }
 }
 
 impl DaoOwnedNftContract {
@@ -176,5 +170,4 @@
             casper_env::revert(Error::UserAlreadyOwnsToken)
         }
     }
->>>>>>> aba3ed15
 }