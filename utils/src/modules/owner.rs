--- conflicted
+++ resolved
@@ -46,26 +46,6 @@
     }
 }
 
-<<<<<<< HEAD
-=======
-pub mod entry_points {
-    //! Entry points definitions.
-    use crate::{consts, Address};
-    use casper_types::{CLTyped, EntryPoint, EntryPointAccess, EntryPointType, Parameter};
-
-    /// Public `change_ownership` entry point. Corresponds to [`change_ownership`](super::Owner::change_ownership).
-    pub fn change_ownership() -> EntryPoint {
-        EntryPoint::new(
-            consts::EP_CHANGE_OWNERSHIP,
-            vec![Parameter::new(consts::PARAM_OWNER, Address::cl_type())],
-            <()>::cl_type(),
-            EntryPointAccess::Public,
-            EntryPointType::Contract,
-        )
-    }
-}
-
->>>>>>> 4e8e668c
 pub mod events {
     //! Events definitions.
     use crate::Address;
